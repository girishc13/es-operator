--- conflicted
+++ resolved
@@ -46,11 +46,8 @@
 kind: ElasticsearchDataSet
 spec:
   replicas: 2
-<<<<<<< HEAD
   hpaReplicas: 1
-=======
   skipDraining: false
->>>>>>> b8b3a90b
   scaling:
     enabled: true
     minReplicas: 1
@@ -71,12 +68,12 @@
 ### Custom resource properties
 
 
-<<<<<<< HEAD
 | Key                                             | Description                                                                                                                                                                                                                              | Type |
 |-------------------------------------------------|------------------------------------------------------------------------------------------------------------------------------------------------------------------------------------------------------------------------------------------|---------|
 | spec.replicas                                   | Initial size of the StatefulSet. If auto-scaling is disabled, this is your desired cluster size.                                                                                                                                         | Int |
 | spec.hpaReplicas                               | Initial number of replicas which will be modified by the HPA if provisioned. The default value is 1 to allow modification by HPA. Setting to zero will disable HPA operations.                                                           | Int |
 | spec.excludeSystemIndices                       | Enable or disable inclusion of system indices like '.kibana' when calculating shard-per-node ratio and scaling index replica counts. Those are usually managed by Elasticsearch internally. Default is false for backwards compatibility | Boolean |
+| spec.skipDraining | Allows the ES Operator to terminate an Elasticsearch node without re-allocating its data. This is useful for persistent disk setups, like EBS volumes. Beware that the ES Operator does not verify that you have more than one copy of your indices and therefore wouldn't protect you from potential data loss. (default=false) | Boolean |
 | spec.scaling.enabled                            | Enable or disable auto-scaling. May be necessary to enforce manual scaling.                                                                                                                                                              | Boolean |
 | spec.scaling.minReplicas                        | Minimum Pod replicas. Lower bound (inclusive) when scaling down.                                                                                                                                                                         | Int |
 | spec.scaling.maxReplicas                        | Maximum Pod replicas. Upper bound (inclusive) when scaling up.                                                                                                                                                                           | Int |
@@ -97,31 +94,6 @@
 | status.lastScaleUpEnded                         | Timestamp of end of last scale-up activity.                                                                                                                                                                                              | Timestamp |
 | status.lastScaleDownStarted                     | Timestamp of start of last scale-down activity.                                                                                                                                                                                         | Timestamp |
 | status.lastScaleDownEnded                       | Timestamp of end of last scale-down activity.                                                                                                                                                                                           | Timestamp |
-=======
-| Key      | Description   | Type |
-|----------|---------------|---------|
-| spec.replicas | Initial size of the StatefulSet. If auto-scaling is disabled, this is your desired cluster size. | Int |
-| spec.excludeSystemIndices | Enable or disable inclusion of system indices like '.kibana' when calculating shard-per-node ratio and scaling index replica counts. Those are usually managed by Elasticsearch internally. Default is false for backwards compatibility | Boolean |
-| spec.skipDraining | Allows the ES Operator to terminate an Elasticsearch node without re-allocating its data. This is useful for persistent disk setups, like EBS volumes. Beware that the ES Operator does not verify that you have more than one copy of your indices and therefore wouldn't protect you from potential data loss. (default=false) | Boolean |
-| spec.scaling.enabled | Enable or disable auto-scaling. May be necessary to enforce manual scaling. | Boolean |
-| spec.scaling.minReplicas | Minimum Pod replicas. Lower bound (inclusive) when scaling down.  | Int |
-| spec.scaling.maxReplicas | Maximum Pod replicas. Upper bound (inclusive) when scaling up.  | Int |
-| spec.scaling.minIndexReplicas | Minimum index replicas. Lower bound (inclusive) when reducing index copies. (reminder: total copies is replicas+1 in Elasticsearch) | Int |
-| spec.scaling.maxIndexReplicas | Maximum index replicas. Upper bound (inclusive) when increasing index copies.  | Int |
-| spec.scaling.minShardsPerNode | Minimum shard per node ratio. When reached, scaling up also requires adding more index replicas.  | Int |
-| spec.scaling.maxShardsPerNode | Maximum shard per node ratio. Boundary for scaling down. | Int |
-| spec.scaling.scaleUpCPUBoundary | (Median) CPU consumption/request ratio to consistently exceed in order to trigger scale up. | Int |
-| spec.scaling.scaleUpThresholdDurationSeconds | Duration in seconds required to meet the scale-up criteria before scaling. | Int |
-| spec.scaling.scaleUpCooldownSeconds | Minimum duration in seconds between two scale up operations. | Int |
-| spec.scaling.scaleDownCPUBoundary | (Median) CPU consumption/request ratio to consistently fall below in order to trigger scale down. | Int |
-| spec.scaling.scaleDownThresholdDurationSeconds | Duration in seconds required to meet the scale-down criteria before scaling. | Int |
-| spec.scaling.scaleDownCooldownSeconds | Minimum duration in seconds between two scale-down operations. | Int |
-| spec.scaling.diskUsagePercentScaledownWatermark | If disk usage on one of the nodes exceeds this threshold, scaling down will be prevented. | Float |
-| status.lastScaleUpStarted | Timestamp of start of last scale-up activity | Timestamp |
-| status.lastScaleUpEnded | Timestamp of end of last scale-up activity | Timestamp |
-| status.lastScaleDownStarted | Timestamp of start of last scale-down activity | Timestamp |
-| status.lastScaleDownEnded | Timestamp of end of last scale-down activity | Timestamp |
->>>>>>> b8b3a90b
 
 
 ## How it scales
